# Fedimg

Service to automatically upload built Fedora images to internal and external
cloud providers.

## License

Fedimg is licensed under AGPLv3 or newer. See the `LICENSE` file for more
information.

## Documentation

Official Fedimg documentation can be [found at
RTFD](https://fedimg.readthedocs.org) or in `docs/`.

<<<<<<< HEAD
## Providers
=======
### Requirements

Besides the requirements listed in `setup.py` by `install_requires` is the
`koji` module. Koji is not available on PyPI. You must install the `koji`
package to your system via `sudo yum install koji` before creating a
virtualenv for fedimg, which you should do with `mkvirtualenv [name]
--system-site-packages` so that your system install of `koji` is included with
your virtualenv.

### Installation

Besides installing fedimg or before running `python setup.py
{develop/install}`, you must copy `fedmsg.d/fedimg.py` to
`/etc/fedmsg.d/fedimg.py` in order for the consumer to properly listen in on
the fedmsg bus as `fedmsg-hub` (currently installed separately) runs. You
should also make sure that `fedmsg-relay` is installed with `yum` and
started with `sudo systemctl start fedmsg-relay` so that Fedimg can
emit its own fedmsgs.

### Triggering jobs

Fedimg is designed to perform automatically when it sees the appropriate
fedmsg. However, sometimes, it's useful to be able to quickly trigger
a job manually. If Fedimg is installed properly, the `bin/trigger_upload.py`
script can be used for this purpose:

```
./bin/trigger_upload.py SOME_RAWXZ_URL
```

This script simply skips the part where Fedimg listens for the fedmsg, and
allows you to directly provide a URL to a raw.xz image file that you'd like
uploaded. Otherwise, Fedimg performs the same as during automatic operation.

### Providers
>>>>>>> 2ed0af5b

We hope to simultaneously upload our cloud images to a variety of internal and
external spaces. Currently, the code supports Amazon EC2. Work has begun
toward supporting Rackspace, GCE, and HP. We're currently waiting on some
legal developments to determine what sort of account and access we'll have
to these providers.

## Contributors

* David Gay <dgay@redhat.com>

* Ralph Bean <rbean@redhat.com><|MERGE_RESOLUTION|>--- conflicted
+++ resolved
@@ -13,29 +13,7 @@
 Official Fedimg documentation can be [found at
 RTFD](https://fedimg.readthedocs.org) or in `docs/`.
 
-<<<<<<< HEAD
-## Providers
-=======
-### Requirements
-
-Besides the requirements listed in `setup.py` by `install_requires` is the
-`koji` module. Koji is not available on PyPI. You must install the `koji`
-package to your system via `sudo yum install koji` before creating a
-virtualenv for fedimg, which you should do with `mkvirtualenv [name]
---system-site-packages` so that your system install of `koji` is included with
-your virtualenv.
-
-### Installation
-
-Besides installing fedimg or before running `python setup.py
-{develop/install}`, you must copy `fedmsg.d/fedimg.py` to
-`/etc/fedmsg.d/fedimg.py` in order for the consumer to properly listen in on
-the fedmsg bus as `fedmsg-hub` (currently installed separately) runs. You
-should also make sure that `fedmsg-relay` is installed with `yum` and
-started with `sudo systemctl start fedmsg-relay` so that Fedimg can
-emit its own fedmsgs.
-
-### Triggering jobs
+## Triggering jobs
 
 Fedimg is designed to perform automatically when it sees the appropriate
 fedmsg. However, sometimes, it's useful to be able to quickly trigger
@@ -50,8 +28,7 @@
 allows you to directly provide a URL to a raw.xz image file that you'd like
 uploaded. Otherwise, Fedimg performs the same as during automatic operation.
 
-### Providers
->>>>>>> 2ed0af5b
+## Providers
 
 We hope to simultaneously upload our cloud images to a variety of internal and
 external spaces. Currently, the code supports Amazon EC2. Work has begun
